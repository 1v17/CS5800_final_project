--- conflicted
+++ resolved
@@ -26,18 +26,12 @@
         
         # Verify using NetworkX
         nx_graph = nx.from_numpy_array(graph)
-<<<<<<< HEAD
-        nx_result = np.array(list(nx.eigenvector_centrality(nx_graph).values()))
-        
-        np.testing.assert_almost_equal(result, nx_result, decimal=PLACES)
-=======
         nx_result = nx.eigenvector_centrality(nx_graph)
         
         # Compare dictionaries directly
         self.assertEqual(set(result.keys()), set(nx_result.keys()))
         for node in result:
             self.assertAlmostEqual(result[node], nx_result[node], places=PLACES)
->>>>>>> 41f4aaff
 
     def test_triangle_graph(self):
         """
@@ -56,11 +50,6 @@
         
         # Verify using NetworkX
         nx_graph = nx.from_numpy_array(graph)
-<<<<<<< HEAD
-        nx_result = np.array(list(nx.eigenvector_centrality(nx_graph).values()))
-        
-        np.testing.assert_almost_equal(result, nx_result, decimal=PLACES)
-=======
         nx_result = nx.eigenvector_centrality(nx_graph)
         
         # Compare dictionaries directly
@@ -68,7 +57,6 @@
         for node in result:
             self.assertAlmostEqual(result[node], nx_result[node], places=PLACES)
 
->>>>>>> 41f4aaff
 
     def test_tree_like_graph(self):
         """
@@ -86,18 +74,12 @@
         
         # Verify using NetworkX
         nx_graph = nx.from_numpy_array(graph)
-<<<<<<< HEAD
-        nx_result = np.array(list(nx.eigenvector_centrality(nx_graph).values()))
-        
-        np.testing.assert_almost_equal(result, nx_result, decimal=PLACES)
-=======
         nx_result = nx.eigenvector_centrality(nx_graph)
         
         # Compare dictionaries directly
         self.assertEqual(set(result.keys()), set(nx_result.keys()))
         for node in result:
             self.assertAlmostEqual(result[node], nx_result[node], places=PLACES)
->>>>>>> 41f4aaff
 
     def test_star_graph(self):
         """
@@ -106,34 +88,21 @@
         Center node should have the highest centrality.
         """
         graph = np.array([
-<<<<<<< HEAD
-            [0, 1, 1, 1],  # Node 0 connects to everyone
-            [1, 0, 0, 0],  # Node 1 only connects to 0
-            [1, 0, 0, 0],  # Node 2 only connects to 0
-            [1, 0, 0, 0]   # Node 3 only connects to 0
-=======
             [0, 1, 1, 1],  
             [1, 0, 0, 0],  
             [1, 0, 0, 0],  
             [1, 0, 0, 0]   
->>>>>>> 41f4aaff
         ])
         result = eigenvector_centrality(graph)
         
         # Verify using NetworkX
         nx_graph = nx.from_numpy_array(graph)
-<<<<<<< HEAD
-        nx_result = np.array(list(nx.eigenvector_centrality(nx_graph).values()))
-        
-        np.testing.assert_almost_equal(result, nx_result, decimal=PLACES)
-=======
         nx_result = nx.eigenvector_centrality(nx_graph)
         
         # Compare dictionaries directly
         self.assertEqual(set(result.keys()), set(nx_result.keys()))
         for node in result:
             self.assertAlmostEqual(result[node], nx_result[node], places=PLACES)
->>>>>>> 41f4aaff
 
     def test_disconnected_graph(self):
         """
